--- conflicted
+++ resolved
@@ -7,11 +7,7 @@
 
 OVERFLOW_WIDTH = 4
 OVERFLOW_CODE = 1 << (1 << OVERFLOW_WIDTH)
-<<<<<<< HEAD
-PATCH_SIZE = (1,2)
-=======
 PATCH_SIZE = (1,1)
->>>>>>> 68694d63
 
 import torch
 import numpy as np
@@ -283,14 +279,11 @@
     if B == 1:
         # Vectorize on patches - there's probably a way to interlace patches with
         # batch elements for B > 1 ...
-        print('og', values.sh
         if ((symbols_shape[2] % PATCH_SIZE[0] == 0) and (symbols_shape[3] % PATCH_SIZE[1] == 0)) is False:
             values = utils.pad_factor(torch.Tensor(values), symbols_shape[2:], 
                 factor=PATCH_SIZE).cpu().numpy().astype(np.int32)
             indices = utils.pad_factor(torch.Tensor(indices), symbols_shape[2:], 
                 factor=PATCH_SIZE).cpu().numpy().astype(np.int32)
-        print(values.shape)
-        print(symbols.shape)
 
         assert (values.shape[2] % PATCH_SIZE[0] == 0) and (values.shape[3] % PATCH_SIZE[1] == 0)
         assert (indices.shape[2] % PATCH_SIZE[0] == 0) and (indices.shape[3] % PATCH_SIZE[1] == 0)
@@ -298,7 +291,7 @@
         values, _ = compression_utils.decompose(values, n_channels)
         cdf_index, unfolded_shape = compression_utils.decompose(indices, n_channels)
         coding_shape = values.shape[1:]
-        print(coding_shape)
+
     message = vrans.empty_message(coding_shape)
 
     # LIFO - last item compressed is first item decompressed
