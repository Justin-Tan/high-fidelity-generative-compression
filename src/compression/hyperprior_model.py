import torch
import torch.nn as nn
import torch.nn.functional as F
import numpy as np

# Custom
from src.helpers import maths
from src.compression import entropy_models, entropy_coding
from src.compression import compression_utils

MIN_SCALE = entropy_models.MIN_SCALE
MIN_LIKELIHOOD = entropy_models.MIN_LIKELIHOOD
MAX_LIKELIHOOD = entropy_models.MAX_LIKELIHOOD
TAIL_MASS = entropy_models.TAIL_MASS
PRECISION_P = entropy_models.PRECISION_P

lower_bound_toward = maths.LowerBoundToward.apply


class HyperpriorEntropyModel(entropy_models.ContinuousEntropyModel):

    """
    Routines for compression/decompression using hyperprior entropy model.

    This class assumes that all scalar elements of the encoded tensor are
    statistically independent, and that the parameters of their scalar
    distributions do not depend on data.

    """

    def __init__(self, distribution, likelihood_bound=MIN_LIKELIHOOD, tail_mass=TAIL_MASS,
        precision=PRECISION_P):

        super().__init__(distribution=distribution, likelihood_bound=likelihood_bound, 
            tail_mass=tail_mass, precision=precision)

<<<<<<< HEAD
        median = self.distribution.median()
        print('MEDIAN', median)
=======
        self.medians = self.distribution.median().view(1,-1,1,1)
        print(self.medians)
>>>>>>> 4f8d5cbe

    def build_tables(self, **kwargs):
        
        # Shape [n_channels] or [B, n_channels]
        # Compression is typically done for individual images
        """
        More generally, dimensions which are independent but
        not necessarily identically distributed.
        """
        lower_tail = self.distribution.lower_tail(self.tail_mass)
        upper_tail = self.distribution.upper_tail(self.tail_mass)
        medians = self.distribution.median()
        offsets = medians

        # Largest distance observed between lower tail and median, 
        # and between median and upper tail.
        minima = offsets - lower_tail
        minima = torch.ceil(minima).to(torch.int32)
        minima = torch.clamp(minima, min=0)

        maxima = upper_tail - offsets
        maxima = torch.ceil(maxima).to(torch.int32)
        maxima = torch.clamp(maxima, min=0)

        # PMF starting positions and lengths
        # pmf_start = offsets - minima.to(self.distribution.dtype)
        pmf_start = offsets - minima.to(torch.float32)
        pmf_length = maxima + minima + 1  # Symmetric for Gaussian

        max_length = pmf_length.max()
        samples = torch.arange(max_length, dtype=self.distribution.dtype)

        # Broadcast to [n_channels,1,*] format
        samples = samples.view(1,-1) + pmf_start.view(-1,1,1)
        pmf = self.distribution.likelihood(samples, collapsed_format=True)

        # [n_channels, max_length]
        pmf = torch.squeeze(pmf)

        cdf_length = pmf_length + 2
        cdf_offset = -minima

        cdf_length = cdf_length.to(torch.int32)
        cdf_offset = cdf_offset.to(torch.int32)
        
        # CDF shape [n_channels, max_length + 2] - account for fenceposts + overflow
        CDF = torch.zeros((len(pmf_length), max_length + 2), dtype=torch.int32)
        for n, (pmf_, pmf_length_) in enumerate(zip(pmf, pmf_length)):
            pmf_ = pmf_[:pmf_length_]  # [max_length]
            overflow = torch.clamp(1. - torch.sum(pmf_, dim=0, keepdim=True), min=0.)
            pmf_ = torch.cat((pmf_, overflow), dim=0)

            cdf_ = maths.pmf_to_quantized_cdf(pmf_, self.precision)
            cdf_ = F.pad(cdf_, (0, max_length - pmf_length_), mode='constant', value=0)
            CDF[n] = cdf_

        # Serialize, compression method responsible for identifying which 
        # CDF to use during compression
        self.CDF = nn.Parameter(CDF, requires_grad=False)
        self.CDF_offset = nn.Parameter(cdf_offset, requires_grad=False)
        self.CDF_length = nn.Parameter(cdf_length, requires_grad=False)

        compression_utils.check_argument_shapes(self.CDF, self.CDF_length, self.CDF_offset)

        self.register_parameter('CDF', self.CDF)
        self.register_parameter('CDF_offset', self.CDF_offset)
        self.register_parameter('CDF_length', self.CDF_length)


    def _estimate_compression_bits(self, x, spatial_shape):
        """
        Estimate number of bits needed to compress `x`
        Assumes each channel is compressed to its own bit string.

        Parameters:
            x:              Bottleneck tensor to be compressed, [N,C,H,W]
            spatial_shape:  Spatial dimensions of original image
        """

        EPS = 1e-9
        quotient = -np.log(2.)

        quantized = self.quantize_st(x, offsets=self.medians)
        likelihood = self.distribution.likelihood(quantized)
        batch_size = likelihood.size()[0]

        assert len(spatial_shape) == 2, 'Mispecified spatial dims'
        n_pixels = np.prod(spatial_shape)

        log_likelihood = torch.log(likelihood + EPS)
        n_bits = torch.sum(log_likelihood) / (quotient)
        bpi = n_bits / batch_size
        bpp = n_bits / n_pixels

        return n_bits, bpp, bpi

    def compute_indices(self, broadcast_shape):
        index_size = self.distribution.n_channels
        indices = torch.arange(index_size, dtype=torch.int32).view(-1, 1, 1)
        indices = indices.repeat(1, *broadcast_shape)
        return indices

    def compress(self, bottleneck, block_encode=True, vectorize=False):
        """
        Compresses floating-point tensors to bitsrings.

        Compresses the tensor to bit strings. `bottleneck` is first quantized
        as in `quantize()`, and then compressed using the probability tables derived
        from the entropy model. The quantized tensor can later be recovered by
        calling `decompress()`.

        Arguments:
        bottleneck: Data to be compressed. Format (N,C,H,W). An independent entropy 
                    model is trained for each channel.
           
        Returns:
        encoded:        Tensor of the same shape as `bottleneck` containing the 
                        compressed message.
        """
        input_shape = tuple(bottleneck.size())
        batch_shape = input_shape[0]
        coding_shape = input_shape[1:]
        broadcast_shape = input_shape[2:]

        indices = self.compute_indices(broadcast_shape)

        if len(indices.size()) < 4:
            indices = indices.unsqueeze(0)
            indices = torch.repeat_interleave(indices, repeats=batch_shape, dim=0)

        symbols = torch.floor(bottleneck + 0.5 - self.medians).to(torch.int32)
        rounded = symbols.clone()

        assert symbols.size() == indices.size(), 'Indices should have same size as inputs.'
        assert len(symbols.size()) == 4, 'Expect (N,C,H,W)-format input.'

        # All inputs should be integer-typed
        symbols = symbols.cpu().numpy()
        indices = indices.cpu().numpy()

        cdf = self.CDF.cpu().numpy().astype('uint32')
        cdf_length = self.CDF_length.cpu().numpy()
        cdf_offset = self.CDF_offset.cpu().numpy()
        
        """
        For each value in `data`, the corresponding value in `index` determines which
        probability model in `cdf` is used to encode it.

        Arguments `symbols` and `index` should have the same shape. `symbols` contains the
        values to be encoded. `index` denotes which row in `cdf` should be used to
        encode the corresponding value in `data`, and which element in `offset`
        determines the integer interval the cdf applies to. Naturally, the elements of
        `index` should be in the half-open interval `[0, cdf.shape[0])`.
        """

        encoded = compression_utils.ans_compress(symbols, indices, cdf, cdf_length, cdf_offset,
            coding_shape, precision=self.precision, vectorize=vectorize, 
            block_encode=block_encode)

        return encoded, rounded

    
    def decompress(self, encoded, batch_shape, broadcast_shape, vectorize=False, 
        block_decode=True):
        """
        Decompress bitstrings to floating-point tensors.

        Reconstructs the quantized tensor from bitstrings produced by `compress()`.
        It is necessary to provide a part of the output shape in `broadcast_shape`.

        Arguments:
        encoded:            Tensor containing the compressed bit strings produced by the 
                            `compress()` method.
        batch_shape         Int. Number of tensors encoded in `encoded`.
        broadcast_shape:    Iterable of ints. Spatial extent of quantized feature map. 

        Returns:
        decoded:            Tensor of same shape as input to `compress()`.
        """

        n_channels = self.distribution.n_channels
        # same as `input_shape` to `compress()`
        symbols_shape =  (batch_shape, n_channels, *broadcast_shape)
        coding_shape = symbols_shape[1:]

        indices = self.compute_indices(broadcast_shape)

        if len(indices.size()) < 4:
            indices = indices.unsqueeze(0)
            indices = torch.repeat_interleave(indices, repeats=batch_shape, dim=0)

        indices_size = tuple(indices.size())
        assert len(indices.size()) == 4, 'Expect (N,C,H,W)-format input.'
        assert batch_shape == indices.size(0), 'Batch shape mismatch!'
        assert indices_size == symbols_shape, (
            f"Index ({indices_size}) - symbol ({symbols_shape}) shape mismatch!")

        indices = indices.cpu().numpy()
        cdf = self.CDF.cpu().numpy().astype('uint32')
        cdf_length = self.CDF_length.cpu().numpy()
        cdf_offset = self.CDF_offset.cpu().numpy()

        decoded = compression_utils.ans_decompress(encoded, indices, cdf, cdf_length, cdf_offset,
            coding_shape, precision=self.precision, vectorize=vectorize, block_decode=block_decode)

        symbols = torch.Tensor(decoded)
        symbols = torch.reshape(symbols, symbols_shape)
        decoded_raw = symbols.clone()
        outputs = self.dequantize(symbols, offsets=self.medians)

        return outputs, decoded_raw


class HyperpriorDensity(nn.Module):
    """
    Probability model for hyper-latents z. Based on Sec. 6.1. of [1].
    Returns convolution of non-parametric hyperlatent density with uniform distribution 
    U(-1/2, 1/2).

    Assumes that the input tensor is at least 2D, with a batch dimension
    at the beginning and a channel dimension as specified by `data_format`. The
    layer trains an independent probability density model for each channel, but
    assumes that across all other dimensions, the inputs are i.i.d.

    [1] Ballé et. al., "Variational image compression with a scale hyperprior", 
        arXiv:1802.01436 (2018).
    """

    def __init__(self, n_channels, init_scale=10., filters=(3, 3, 3), min_likelihood=MIN_LIKELIHOOD, 
        max_likelihood=MAX_LIKELIHOOD, **kwargs):
        """
        init_scale: Scaling factor determining the initial width of the
                    probability densities.
        filters:    Number of filters at each layer < K
                    of the density model. Default K=4 layers.
        """
        super(HyperpriorDensity, self).__init__(**kwargs)
        
        self.init_scale = float(init_scale)
        self.filters = tuple(int(f) for f in filters)
        self.min_likelihood = float(min_likelihood)
        self.max_likelihood = float(max_likelihood)
        self.n_channels = n_channels
        self.dtype = torch.float32

        filters = (1,) + self.filters + (1,)
        scale = self.init_scale ** (1 / (len(self.filters) + 1))

        # Define univariate density model 
        for k in range(len(self.filters)+1):
            
            # Weights
            H_init = np.log(np.expm1(1 / scale / filters[k + 1]))
            H_k = nn.Parameter(torch.ones((n_channels, filters[k+1], filters[k])))  # apply softmax for non-negativity
            torch.nn.init.constant_(H_k, H_init)
            self.register_parameter('H_{}'.format(k), H_k)

            # Scale factors
            a_k = nn.Parameter(torch.zeros((n_channels, filters[k+1], 1)))
            self.register_parameter('a_{}'.format(k), a_k)

            # Biases
            b_k = nn.Parameter(torch.zeros((n_channels, filters[k+1], 1)))
            torch.nn.init.uniform_(b_k, -0.5, 0.5)
            self.register_parameter('b_{}'.format(k), b_k)

    def cdf_logits(self, x, update_parameters=True):
        """
        Evaluate logits of the cumulative densities. 
        Independent density model for each channel.

        x:  The values at which to evaluate the cumulative densities.
            torch.Tensor - shape `(C, 1, *)`.
        """
        logits = x

        for k in range(len(self.filters)+1):
            H_k = getattr(self, 'H_{}'.format(str(k)))  # Weight
            a_k = getattr(self, 'a_{}'.format(str(k)))  # Scale
            b_k = getattr(self, 'b_{}'.format(str(k)))  # Bias

            if update_parameters is False:
                H_k, a_k, b_k = H_k.detach(), a_k.detach(), b_k.detach()
            logits = torch.bmm(F.softplus(H_k), logits)  # [C,filters[k+1],*]
            logits = logits + b_k
            logits = logits + torch.tanh(a_k) * torch.tanh(logits)

        return logits

    def quantization_offset(self, **kwargs):
        return 0.

    def lower_tail(self, tail_mass):
        cdf_logits_func = lambda x: self.cdf_logits(x, update_parameters=False)
        lt = compression_utils.estimate_tails(cdf_logits_func, target=-np.log(2. / tail_mass - 1.), 
            shape=torch.Size((self.n_channels,1,1))).detach()
        return lt.reshape(self.n_channels)

    def upper_tail(self, tail_mass):
        cdf_logits_func = lambda x: self.cdf_logits(x, update_parameters=False)
        ut = compression_utils.estimate_tails(cdf_logits_func, target=np.log(2. / tail_mass - 1.), 
            shape=torch.Size((self.n_channels,1,1))).detach()
        return ut.reshape(self.n_channels)

    def median(self):
        cdf_logits_func = lambda x: self.cdf_logits(x, update_parameters=False)
        _median = compression_utils.estimate_tails(cdf_logits_func, target=0., 
            shape=torch.Size((self.n_channels,1,1))).detach()
        return _median.reshape(self.n_channels)

    def likelihood(self, x, collapsed_format=False, **kwargs):
        """
        Expected input: (N,C,H,W)
        """
        latents = x

        # Converts latents to (C,1,*) format

        if collapsed_format is False:
            N, C, H, W = latents.size()
            latents = latents.permute(1,0,2,3)
            shape = latents.shape
            latents = torch.reshape(latents, (shape[0],1,-1))

        cdf_upper = self.cdf_logits(latents + 0.5)
        cdf_lower = self.cdf_logits(latents - 0.5)

        # Numerical stability using some sigmoid identities
        # to avoid subtraction of two numbers close to 1
        sign = -torch.sign(cdf_upper + cdf_lower)
        sign = sign.detach()
        likelihood_ = torch.abs(
            torch.sigmoid(sign * cdf_upper) - torch.sigmoid(sign * cdf_lower))
        # Naive
        # likelihood_ = torch.sigmoid(cdf_upper) - torch.sigmoid(cdf_lower)

        likelihood_ = lower_bound_toward(likelihood_, self.min_likelihood)

        if collapsed_format is True:
            return likelihood_

        # Reshape to (N,C,H,W)
        likelihood_ = torch.reshape(likelihood_, shape)
        likelihood_ = likelihood_.permute(1,0,2,3)

        return likelihood_

    def forward(self, x, **kwargs):
        return self.likelihood(x)


if __name__ == '__main__':

    import time

    n_channels = 32
    use_blocks = True
    vectorize = False
    hyperprior_density = HyperpriorDensity(n_channels)
    hyperprior_entropy_model = HyperpriorEntropyModel(hyperprior_density)

    loc, scale = 2.401, 3.43
    n_data = 10
    toy_shape = (n_data, n_channels, 16, 16)
    bottleneck = torch.randn(toy_shape)

    start_t = time.time()

    encoded, symbols = hyperprior_entropy_model.compress(bottleneck,
        block_encode=use_blocks, vectorize=vectorize)

    if (use_blocks is True) or (vectorize is True): 
        enc_shape = encoded.shape[0]
    else:
        enc_shape = sum([len(enc) for enc in encoded])

    print('Encoded shape', enc_shape)

    decoded, decoded_raw = hyperprior_entropy_model.decompress(encoded, n_data,
        broadcast_shape=toy_shape[2:], block_decode=use_blocks,
        vectorize=vectorize)

    print('Decoded shape', decoded.shape)

    delta_t = time.time() - start_t
    print(f'Delta t {delta_t:.2f} s | ', torch.mean((decoded_raw == symbols).float()).item())

    bits, bpp, bpi = hyperprior_entropy_model._estimate_compression_bits(bottleneck, 
        spatial_shape=toy_shape[2:])

    cbits = enc_shape * 32
    print(f'Symbols compressed to {cbits:.1f} bits.')
    print(f'Estimated entropy {bits:.3f} bits.')<|MERGE_RESOLUTION|>--- conflicted
+++ resolved
@@ -4,7 +4,7 @@
 import numpy as np
 
 # Custom
-from src.helpers import maths
+from src.helpers import maths, utils
 from src.compression import entropy_models, entropy_coding
 from src.compression import compression_utils
 
@@ -34,26 +34,23 @@
         super().__init__(distribution=distribution, likelihood_bound=likelihood_bound, 
             tail_mass=tail_mass, precision=precision)
 
-<<<<<<< HEAD
-        median = self.distribution.median()
-        print('MEDIAN', median)
-=======
-        self.medians = self.distribution.median().view(1,-1,1,1)
-        print(self.medians)
->>>>>>> 4f8d5cbe
+
+    def compute_medians(self):
+        self.medians = self.distribution.median().view(1,-1,1,1).cpu()
 
     def build_tables(self, **kwargs):
         
-        # Shape [n_channels] or [B, n_channels]
-        # Compression is typically done for individual images
-        """
-        More generally, dimensions which are independent but
-        not necessarily identically distributed.
-        """
-        lower_tail = self.distribution.lower_tail(self.tail_mass)
-        upper_tail = self.distribution.upper_tail(self.tail_mass)
-        medians = self.distribution.median()
-        offsets = medians
+        offsets = 0.
+
+        lower_tail = self.distribution.lower_tail(self.tail_mass).cpu()
+        upper_tail = self.distribution.upper_tail(self.tail_mass).cpu()
+
+        self.compute_medians()
+        medians = torch.squeeze(self.medians)
+
+        print(lower_tail[:10])
+        print(upper_tail[:10])
+        print(self.medians.flatten()[:10])
 
         # Largest distance observed between lower tail and median, 
         # and between median and upper tail.
@@ -74,8 +71,9 @@
         samples = torch.arange(max_length, dtype=self.distribution.dtype)
 
         # Broadcast to [n_channels,1,*] format
+        device = utils.get_device()
         samples = samples.view(1,-1) + pmf_start.view(-1,1,1)
-        pmf = self.distribution.likelihood(samples, collapsed_format=True)
+        pmf = self.distribution.likelihood(samples.to(device), collapsed_format=True).cpu()
 
         # [n_channels, max_length]
         pmf = torch.squeeze(pmf)
@@ -123,7 +121,7 @@
         EPS = 1e-9
         quotient = -np.log(2.)
 
-        quantized = self.quantize_st(x, offsets=self.medians)
+        quantized = self.quantize_st(x)
         likelihood = self.distribution.likelihood(quantized)
         batch_size = likelihood.size()[0]
 
@@ -171,7 +169,7 @@
             indices = indices.unsqueeze(0)
             indices = torch.repeat_interleave(indices, repeats=batch_shape, dim=0)
 
-        symbols = torch.floor(bottleneck + 0.5 - self.medians).to(torch.int32)
+        symbols = torch.floor(bottleneck + 0.5).to(torch.int32)
         rounded = symbols.clone()
 
         assert symbols.size() == indices.size(), 'Indices should have same size as inputs.'
@@ -249,7 +247,7 @@
         symbols = torch.Tensor(decoded)
         symbols = torch.reshape(symbols, symbols_shape)
         decoded_raw = symbols.clone()
-        outputs = self.dequantize(symbols, offsets=self.medians)
+        outputs = self.dequantize(symbols)
 
         return outputs, decoded_raw
 
@@ -401,6 +399,7 @@
     vectorize = False
     hyperprior_density = HyperpriorDensity(n_channels)
     hyperprior_entropy_model = HyperpriorEntropyModel(hyperprior_density)
+    hyperprior_entropy_model.build_tables()
 
     loc, scale = 2.401, 3.43
     n_data = 10
