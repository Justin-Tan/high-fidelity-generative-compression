--- conflicted
+++ resolved
@@ -9,17 +9,12 @@
 
 > "_Therefore, we emphasize that our method is not suitable for sensitive image contents, such as, e.g., storing medical images, or important documents._" 
 
-<<<<<<< HEAD
-=======
-### Example
-
->>>>>>> b87dc3a2
 ![guess](assets/recon.jpg)
 
 <details>
   <summary>Guess which half is the reconstruction? (Click side arrow to reveal) </summary>
 
-> Bottom row, (average bpp 0.097) v. the top row originals (JPG, average bpp 0.552).
+> Bottom row, (average bpp 0.097) v. the top row JPG originals (average bpp 0.552).
 
 </details>
 
